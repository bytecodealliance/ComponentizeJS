--- conflicted
+++ resolved
@@ -35,7 +35,7 @@
     let fid: FunctionID = iid as FunctionID;
 
     let f = module.functions.get(fid);
-    let ty_id= match f.kind() {
+    let ty_id = match f.kind() {
         FuncKind::Local(_) => bail!("Can't find type of '{import}#{name}'"),
         FuncKind::Import(i) => i.ty_id,
     };
@@ -67,21 +67,17 @@
     wit_path: Option<String>,
     world_name: Option<String>,
 ) -> Result<Vec<u8>> {
-    let (resolve, id) = if let Some(wit_source) = wit_source {
+    let (resolve, ids) = if let Some(wit_source) = wit_source {
         let mut resolve = Resolve::default();
         let path = PathBuf::from("component.wit");
-        let id = resolve.push_str(&path, &wit_source)?;
-
-        (resolve, id)
+        let ids = resolve.push_str(&path, &wit_source)?;
+
+        (resolve, ids)
     } else {
         parse_wit(&PathBuf::from(wit_path.unwrap()))?
     };
 
-<<<<<<< HEAD
     let world = resolve.select_world(ids, world_name.as_deref())?;
-=======
-    let world = resolve.select_world(id, world_name.as_deref())?;
->>>>>>> 8159c877
 
     let target_world = &resolve.worlds[world];
     let mut target_world_imports = HashSet::new();
